import os
import warnings


def export_spec(ns_builder, new_data_types):
    """
    Creates YAML specification files for a new namespace and extensions with
    the given new neurodata types.
    Args:
        ns_builder - pynwb.spec.NWBNamespaceBuilder instance used to build the
                     namespace and extension
        new_data_types - Iterable of NWB Specs that represent new data types
                         to be added
    """

    if len(new_data_types) == 0:
        warnings.warn("No data types specified. Exiting.")
        return

    if ns_builder.name is None:
        raise RuntimeError("Namespace name is required to export specs")

    project_dir = os.path.abspath(os.path.join(os.path.dirname(__file__), "..", ".."))
    output_dir = os.path.join(project_dir, "spec")

    ns_path = ns_builder.name + ".namespace.yaml"
    ext_path = ns_builder.name + ".extensions.yaml"

    if len(new_data_types) > 1:
        pluralize = "s"
    else:
        pluralize = ""

    print(
        "Creating file {output_dir}/{ext_path} with {new_data_types_count} data type{pluralize}".format(
<<<<<<< HEAD
            pluralize=pluralize,
            output_dir=output_dir,
            ext_path=ext_path,
            new_data_types_count=len(new_data_types),
=======
            pluralize=pluralize, output_dir=output_dir, ext_path=ext_path, new_data_types_count=len(new_data_types)
>>>>>>> 5049afb6
        )
    )

    for neurodata_type in new_data_types:
        ns_builder.add_spec(ext_path, neurodata_type)

<<<<<<< HEAD
    print(
        "Creating file {output_dir}/{ns_path}".format(
            output_dir=output_dir, ns_path=ns_path
        )
    )
=======
    print("Creating file {output_dir}/{ns_path}".format(output_dir=output_dir, ns_path=ns_path))
>>>>>>> 5049afb6

    ns_builder.export(ns_path, outdir=output_dir)<|MERGE_RESOLUTION|>--- conflicted
+++ resolved
@@ -33,28 +33,13 @@
 
     print(
         "Creating file {output_dir}/{ext_path} with {new_data_types_count} data type{pluralize}".format(
-<<<<<<< HEAD
-            pluralize=pluralize,
-            output_dir=output_dir,
-            ext_path=ext_path,
-            new_data_types_count=len(new_data_types),
-=======
             pluralize=pluralize, output_dir=output_dir, ext_path=ext_path, new_data_types_count=len(new_data_types)
->>>>>>> 5049afb6
         )
     )
 
     for neurodata_type in new_data_types:
         ns_builder.add_spec(ext_path, neurodata_type)
 
-<<<<<<< HEAD
-    print(
-        "Creating file {output_dir}/{ns_path}".format(
-            output_dir=output_dir, ns_path=ns_path
-        )
-    )
-=======
     print("Creating file {output_dir}/{ns_path}".format(output_dir=output_dir, ns_path=ns_path))
->>>>>>> 5049afb6
 
     ns_builder.export(ns_path, outdir=output_dir)